"""Generic API class."""
import typing

from django.conf import settings
from requests import Request, RequestException, Session
from rest_framework.renderers import JSONRenderer

from .models.event_log import EventLog

LOG_EVENTS_ON_SUCCESS = settings.LOG_EVENTS_ON_SUCCESS


class BaseApi:
    """Base class for serving different APIs."""

    def __init__(self, domain: str = None, max_retries: int = None) -> None:
        """Initialize requests session."""
        self.session = Session()
        self.session.headers.update({
            'Content-Type': 'application/json',
        })
        self.domain = domain or settings.DOMAIN_NAME
        self.max_retries = max_retries or 1

    def send_request(
        self,
        url: str,
        data: typing.Dict,
        raise_exception: bool = True,
    ):
        """Sends a request to the specified url

        Arguments:
            url: str
                The url of the endpoint
            data: dict
                The data sent in the request
            raise_exception: bool
                Wheter to raise an exception when an
                HTTPError is found while doing the request
        """
        req = Request(
            method='POST',
            url=f'https://{self.domain}/{url}',
            data=JSONRenderer().render(data),
            headers={
                'Token': settings.JWT_AUTH['SERVICE_SECRET_TOKEN'],
            },
        )

<<<<<<< HEAD
=======
        retries = 0
        self.max_retries = 1
>>>>>>> 6bace54c
        prepared_req = self.session.prepare_request(req)
        resp = self.session.send(prepared_req)

        if raise_exception:
            resp.raise_for_status()

    def send_event_request(
        self,
        service: str,
        event_type: str,
        payload: typing.Dict,
    ):
        """Sends event to the provided service. It also uses
        some retry logic inside of it, and logs the event in DB

        Arguments:
            service: str
                The name of the service who will receive the event
            event_type: str
                The type of event being sent
            payload: dict
                The payload data sent along the event
        """

        path = f'{service}/{settings.EVENTS_URL}/'
        retry_number = 0
        max_retries = 1

        while (retry_number < max_retries):
            was_success = True
            error_message = ''

<<<<<<< HEAD
=======
        while (retries < self.max_retries):
>>>>>>> 6bace54c
            try:
                self.send_event_request(path, payload)

            except RequestException as error:
                retry_number += 1
                was_success = False
                error_message = str(error)

            finally:
                if LOG_EVENTS_ON_SUCCESS or not was_success:
                    EventLog.objects.create(
                        target_service=service,
                        event_type=event_type,
                        payload=payload,
                        retry_number=retry_number,
                        was_success=was_success,
                        error_message=error_message,
                    )

<<<<<<< HEAD
                if was_success:
                    break
=======
        return self.max_retries, False
>>>>>>> 6bace54c
<|MERGE_RESOLUTION|>--- conflicted
+++ resolved
@@ -5,7 +5,7 @@
 from requests import Request, RequestException, Session
 from rest_framework.renderers import JSONRenderer
 
-from .models.event_log import EventLog
+from .domain.event_log import EventLog
 
 LOG_EVENTS_ON_SUCCESS = settings.LOG_EVENTS_ON_SUCCESS
 
@@ -19,6 +19,7 @@
         self.session.headers.update({
             'Content-Type': 'application/json',
         })
+
         self.domain = domain or settings.DOMAIN_NAME
         self.max_retries = max_retries or 1
 
@@ -48,11 +49,6 @@
             },
         )
 
-<<<<<<< HEAD
-=======
-        retries = 0
-        self.max_retries = 1
->>>>>>> 6bace54c
         prepared_req = self.session.prepare_request(req)
         resp = self.session.send(prepared_req)
 
@@ -61,15 +57,15 @@
 
     def send_event_request(
         self,
-        service: str,
+        service_name: str,
         event_type: str,
         payload: typing.Dict,
     ):
-        """Sends event to the provided service. It also uses
+        """Sends event to the provided service_name. It also uses
         some retry logic inside of it, and logs the event in DB
 
         Arguments:
-            service: str
+            service_name: str
                 The name of the service who will receive the event
             event_type: str
                 The type of event being sent
@@ -77,18 +73,13 @@
                 The payload data sent along the event
         """
 
-        path = f'{service}/{settings.EVENTS_URL}/'
+        path = f'service/{service_name}/{settings.EVENTS_URL}/'
         retry_number = 0
-        max_retries = 1
 
-        while (retry_number < max_retries):
+        while (retry_number < self.max_retries):
             was_success = True
             error_message = ''
 
-<<<<<<< HEAD
-=======
-        while (retries < self.max_retries):
->>>>>>> 6bace54c
             try:
                 self.send_event_request(path, payload)
 
@@ -108,9 +99,5 @@
                         error_message=error_message,
                     )
 
-<<<<<<< HEAD
                 if was_success:
-                    break
-=======
-        return self.max_retries, False
->>>>>>> 6bace54c
+                    break